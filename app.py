--- conflicted
+++ resolved
@@ -10,18 +10,11 @@
 from quart_cors import cors
 from common.config.config import MOCK_AI, CYODA_AI_API, ENTITY_VERSION, API_PREFIX, API_URL
 from common.exception.exceptions import ChatNotFoundException, UnauthorizedAccessException
-<<<<<<< HEAD
 from common.util.utils import clean_formatting, send_get_request, read_file, \
     get_project_file_name, format_json_if_needed
 from entity.chat.data.data import app_building_stack, APP_BUILDER_FLOW, DESIGN_PLEASE_WAIT, \
     APPROVE_WARNING, DESIGN_IN_PROGRESS_WARNING, OPERATION_FAILED_WARNING
 from entity.chat.workflow.helper_functions import git_pull, _save_file
-=======
-from common.util.utils import clean_formatting, send_get_request, git_pull, read_file, \
-    get_project_file_name, current_timestamp
-from entity.chat.data.data import app_building_stack, APP_BUILDER_FLOW
-from entity.chat.workflow.helper_functions import _save_file
->>>>>>> 2fe9eac0
 from logic.logic import process_dialogue_script
 from logic.init import ai_service, cyoda_token, entity_service, chat_lock
 
@@ -136,8 +129,6 @@
     # Ensure that 'index.html' is located in the 'static' folder
     return await send_from_directory(app.static_folder, 'index.html')
 
-<<<<<<< HEAD
-=======
 
 def _get_user_id(auth_header):
     try:
@@ -173,19 +164,15 @@
     return chat
 
 
-def _submit_question_helper(chat, question, user_file=None):
+def _submit_question_helper(chat, question):
     # Check if a file has been uploaded
 
     if not question:
         return jsonify({"message": "Invalid entity"}), 400
     if MOCK_AI == "true":
         return jsonify({"message": "mock ai answer"}), 200
-    if user_file:
-        file_name = user_file.filename
-        folder_name = "user_files"
-        _save_file(chat_id=chat["chat_id"], data=user_file, item=file_name, folder_name=folder_name)
     result = ai_service.ai_chat(token=cyoda_token, chat_id=chat["chat_id"], ai_endpoint=CYODA_AI_API,
-                                ai_question=question, user_file=file_name)
+                                ai_question=question)
     return jsonify({"message": result}), 200
 
 
@@ -212,7 +199,7 @@
     return jsonify({"message": "Answer received"}), 200
 
 
-async def _submit_answer_helper(technical_id, answer, auth_header, chat, user_file=None):
+async def _submit_answer_helper(technical_id, answer, auth_header, chat):
     question_queue = chat["questions_queue"]["new_questions"]
     if not question_queue.empty():
         return jsonify({
@@ -230,12 +217,6 @@
         next_event["max_iteration"] = -1
     else:
         next_event["answer"] = clean_formatting(answer)
-    if user_file:
-        file_name = user_file.filename
-        folder_name = "user_files"
-        _save_file(chat_id=chat["chat_id"], data=user_file, item=file_name, folder_name=folder_name)
-        next_event["user_file"] = file_name
-        next_event["user_file_processed"] = False
     entity_service.update_item(token=auth_header,
                                entity_model="chat",
                                entity_version=ENTITY_VERSION,
@@ -247,7 +228,6 @@
     #await process_dialogue_script(auth_header, technical_id)
     #return await poll_questions(auth_header, chat, question_queue, technical_id)
 
->>>>>>> 2fe9eac0
 @app.route(API_PREFIX + '/chat-flow', methods=['GET'])
 @auth_required
 async def get_chat_flow():
@@ -339,6 +319,24 @@
         return jsonify({"message": "Invalid chat name"}), 400
     # Here, handle the answer (e.g., store it, process it, etc.)
     # todo use tech id as chat id
+    new_questions_stack = [{
+                          "notification": "Please, checkout your dedicated branch. Only you and me will be contributing to it ^-^",
+                          "prompt": {},
+                          "answer": None,
+                          "function": None,
+                          "iteration": 0,
+                          "file_name": "instruction.txt",
+                          "max_iteration": 0
+                      },
+                      {
+                          "notification": "Your application will be available in Cyoda Platform github space https://github.com/Cyoda-platform/quart-client-template",
+                          "prompt": {},
+                          "answer": None,
+                          "function": None,
+                          "iteration": 0,
+                          "file_name": "instruction.txt",
+                          "max_iteration": 0
+                      },
 
     # new_questions = []
     # questions_stack = copy.deepcopy(new_questions_stack)
@@ -346,14 +344,9 @@
     #     new_questions.append(questions_stack.pop())
     chat = {
         "user_id": user_id,
-<<<<<<< HEAD
         "date": "2023-11-07T12:00:00Z",
         "last_modified": "2023-11-07T12:00:00Z",
         "questions_queue": {"new_questions": [], "asked_questions": []},
-=======
-        "date": current_timestamp(),
-        "questions_queue": {"new_questions": new_questions, "asked_questions": queue.Queue()},
->>>>>>> 2fe9eac0
         "chat_flow": {"current_flow": copy.deepcopy(app_building_stack), "finished_flow": []},
         "name": name,
         "description": description
@@ -524,17 +517,10 @@
     req_data = await request.form
     req_data = req_data.to_dict()
     question = req_data.get('question')
-<<<<<<< HEAD
     files = await request.files
     files = files.get('file')
     res = await _submit_question_helper(chat, question)
     return res
-=======
-    file = await request.files
-    user_file = file.get('file')
-
-    return _submit_question_helper(chat, question, user_file)
->>>>>>> 2fe9eac0
 
 
 @app.route(API_PREFIX + '/chats/<technical_id>/push-notify', methods=['POST'])
@@ -587,8 +573,8 @@
 
     # Check if a file has been uploaded
     file = await request.files
-    user_file = file.get('file')
-    return await _submit_answer_helper(technical_id, answer, auth_header, chat, user_file)
+    file = file.get('file')
+    return await _submit_answer_helper(technical_id, answer, auth_header, chat)
 
 
 def _get_user_id(auth_header):
