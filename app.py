import asyncio
import copy
import functools
import logging
import queue

import jwt

from quart import Quart, request, jsonify, send_from_directory, websocket
from quart_cors import cors
from common.config.config import MOCK_AI, CYODA_AI_API, ENTITY_VERSION, API_PREFIX, API_URL
from common.exception.exceptions import ChatNotFoundException, UnauthorizedAccessException
from common.util.utils import clean_formatting, generate_uuid, send_get_request
from entity.chat.data.data import app_building_stack
from logic.logic import process_dialogue_script
from logic.init import ai_service, cyoda_token, entity_service
from logic.notifier import clients_queue

logger = logging.getLogger('django')

app = Quart(__name__, static_folder='static', static_url_path='')
app = cors(app, allow_origin="*")


@app.before_serving
async def add_cors_headers():
    @app.after_request
    async def apply_cors(response):
        # Set CORS headers for all HTTP requests
        response.headers['Access-Control-Allow-Origin'] = '*'  # Allow all origins
        response.headers['Access-Control-Allow-Methods'] = 'GET, POST, PUT, DELETE, OPTIONS'  # Allow these methods
        response.headers['Access-Control-Allow-Headers'] = '*'  # Allow these headers
        response.headers['Access-Control-Allow-Credentials'] = 'true'  # Allow credentials
        return response

<<<<<<< HEAD

=======
>>>>>>> 2ce842f3
@app.before_serving
async def add_cors_headers():
    @app.after_request
    async def apply_cors(response):
        # Set CORS headers for all HTTP requests
        response.headers['Access-Control-Allow-Origin'] = '*'  # Allow all origins
        response.headers['Access-Control-Allow-Methods'] = 'GET, POST, PUT, DELETE, OPTIONS'  # Allow these methods
        response.headers['Access-Control-Allow-Headers'] = 'Content-Type, Authorization'  # Allow these headers
        response.headers['Access-Control-Allow-Credentials'] = 'true'  # Allow credentials
        return response

@app.errorhandler(UnauthorizedAccessException)
async def handle_unauthorized_exception(error):
    return jsonify({"error": str(error)}), 401


@app.errorhandler(ChatNotFoundException)
async def handle_chat_not_found_exception(error):
    return jsonify({"error": str(error)}), 404


@app.errorhandler(Exception)
async def handle_any_exception(error):
    logger.exception(error)
    return jsonify({"error": str(error)}), 500


# Decorator to enforce authorization
def auth_required(func):
    @functools.wraps(func)  # This ensures the original function's name and metadata are preserved
    async def wrapper(*args, **kwargs):
        # Check for Authorization header
        auth_header = websocket.headers.get('Authorization') if websocket else request.headers.get('Authorization')
        if not auth_header:
            return jsonify({"error": "Missing Authorization header"}), 401

        token = auth_header.split(" ")[1]

        # Call external service to validate the token
        response = send_get_request(token, API_URL, "v1")

        if response.status_code == 401:
            raise UnauthorizedAccessException("Invalid token")

        # If the token is valid, proceed to the requested route
        return await func(*args, **kwargs)

    return wrapper


# @app.websocket(API_PREFIX + '/ws')
# @auth_required
# async def ws():
#     try:
#         while True:
#             # If you need to keep the connection alive
#             # or just block until client disconnects.
#             # If client disconnects, a WebsocketDisconnect will be raised.
#             event = await clients_queue.get()
#             await websocket.send(event)
#     except asyncio.CancelledError:
#         # Handle the cancellation gracefully
#         # You can log the cancellation or perform any other necessary actions
#         pass


# @app.websocket('/ws')
# async def ws():
#     # Receive technical_id from the client when the connection is established
#     technical_id = await websocket.receive()
#
#     # Map the technical_id to the websocket connection
#     clients_map[technical_id] = websocket
#
#     try:
#         while True:
#             # Wait for an event from the queue
#             event = await clients_queue.get()
#
#             # Directly check if there's a client corresponding to the event's id
#             if event['id'] in clients_map:
#                 # Send the event to the client
#                 await clients_map[event['id']].send(event['data'])
#             else:
#                 # If the client is not found (e.g., disconnected), you can log or ignore
#                 pass
#
#     except asyncio.CancelledError:
#         # Handle client disconnection (can clean up if necessary)
#         pass
#     finally:
#         # Clean up when the WebSocket connection is closed
#         if technical_id in clients_map:
#             del clients_map[technical_id]


@app.route('/')
async def index():
    # Ensure that 'index.html' is located in the 'static' folder
    return await send_from_directory(app.static_folder, 'index.html')


def _get_user_id(auth_header):
    try:
        if not auth_header:
            return jsonify({"error": "Invalid token"}), 401
        token = auth_header.split(" ")[1]
        # Decode the JWT without verifying the signature
        # The `verify=False` option ensures that we do not verify the signature
        # This is useful for extracting the payload only.
        decoded = jwt.decode(token, options={"verify_signature": False})
        user_id = decoded.get("userId")
        return user_id
    except jwt.InvalidTokenError:
        return None


def _get_chat_for_user(auth_header, technical_id):
    user_id = _get_user_id(auth_header)
    if not user_id:
        raise UnauthorizedAccessException()

    chat = entity_service.get_item(token=auth_header,
                                   entity_model="chat",
                                   entity_version=ENTITY_VERSION,
                                   technical_id=technical_id)

    if not chat:
        raise ChatNotFoundException()

    if chat["user_id"] != user_id:
        raise UnauthorizedAccessException()

    return chat


def _submit_question_helper(chat, question):
    # Check if a file has been uploaded

    if not question:
        return jsonify({"message": "Invalid entity"}), 400
    if MOCK_AI == "true":
        return jsonify({"message": "mock ai answer"}), 200
    result = ai_service.ai_chat(token=cyoda_token, chat_id=chat["chat_id"], ai_endpoint=CYODA_AI_API,
                                ai_question=question)
    return jsonify({"message": result}), 200


def _submit_answer_helper(technical_id, answer, auth_header, chat):
    question_queue = chat["questions_queue"]["new_questions"]
    if not question_queue.empty():
        return jsonify({
                           "message": "Could you please have a look at a couple of more questions before submitting your answer?"}), 400
    if not answer:
        return jsonify({"message": "Invalid entity"}), 400
    stack = chat["chat_flow"]["current_flow"]
    if not stack:
        return jsonify({"message": "Finished"}), 200
    next_event = stack[-1]
    next_event["answer"] = clean_formatting(answer)
    entity_service.update_item(token=auth_header,
                               entity_model="chat",
                               entity_version=ENTITY_VERSION,
                               technical_id=technical_id,
                               entity=chat,
                               meta={})
    asyncio.create_task(process_dialogue_script(auth_header, technical_id))
    return jsonify({"message": "Answer received"}), 200


@app.route(API_PREFIX + '/chats', methods=['GET'])
@auth_required
async def get_chats():
    auth_header = request.headers.get('Authorization')
    user_id = _get_user_id(auth_header)
    if not user_id:
        return jsonify({"error": "Invalid token"}), 401
    chats = entity_service.get_items_by_condition(token=auth_header,
                                                  entity_model="chat",
                                                  entity_version=ENTITY_VERSION,
                                                  condition={"key": "user_id", "value": user_id})
    chats_view = [{
        'technical_id': chat['technical_id'],
        'chat_id': chat['chat_id'],
        'name': chat['name'],
        'description': chat['description'],
        'date': chat['date'],
        'last_modified': chat['last_modified']
    } for chat in chats]

    return jsonify({"chats": chats_view})


@app.route(API_PREFIX + '/chats/<technical_id>', methods=['GET'])
@auth_required
async def get_chat(technical_id):
    auth_header = request.headers.get('Authorization')
    chat = _get_chat_for_user(auth_header, technical_id)
    dialogue = []
    for item in chat["chat_flow"]["finished_flow"]:
        if item.get("question"):
            dialogue.append({"question": item.get("question"), "answer": item.get("answer")})
        elif item.get("answer"):
            dialogue.append({"question": item.get("question"), "answer": item.get("answer")})
        elif item.get("notification"):
            dialogue.append({"question": item.get("notification"), "answer": item.get("answer")})
    chats_view = {
        'technical_id': technical_id,
        'chat_id': chat['chat_id'],
        'name': chat['name'],
        'description': chat['description'],
        'date': chat['date'],
        'last_modified': chat['last_modified'],
        'dialogue': dialogue
    }
    return jsonify({"chat_body": chats_view})


@app.route(API_PREFIX + '/chats/<technical_id>', methods=['DELETE'])
@auth_required
async def delete_chat(technical_id):
    auth_header = request.headers.get('Authorization')
    _get_chat_for_user(auth_header, technical_id)
    entity_service.delete_item(token=auth_header,
                               entity_model="chat",
                               entity_version=ENTITY_VERSION,
                               technical_id=technical_id,
                               meta={})

    return jsonify({"message": "Chat deleted", "technical_id": technical_id})


@app.route(API_PREFIX + '/chats', methods=['POST'])
@auth_required
async def add_chat():
    auth_header = request.headers.get('Authorization')
    user_id = _get_user_id(auth_header)
    if not user_id:
        return jsonify({"error": "Invalid token"}), 401
    req_data = await request.get_json()
    name = req_data.get('name')
    description = req_data.get('description')
    if not name:
        return jsonify({"message": "Invalid chat name"}), 400
    # Here, handle the answer (e.g., store it, process it, etc.)
    # todo use tech id as chat id
    chat = {
        "user_id": user_id,
        "chat_id": generate_uuid(),
        "date": "2023-11-07T12:00:00Z",
        "last_modified": "2023-11-07T12:00:00Z",
        "questions_queue": {"new_questions": queue.Queue(), "asked_questions": queue.Queue()},
        "chat_flow": {"current_flow": copy.deepcopy(app_building_stack), "finished_flow": []},
        "name": name,
        "description": description
    }
    logger.info("chat_id=" + str(chat["chat_id"]))
    technical_id = entity_service.add_item(token=auth_header,
                                           entity_model="chat",
                                           entity_version=ENTITY_VERSION,
                                           entity=chat)
    await process_dialogue_script(auth_header, technical_id)
    return jsonify({"message": "Chat created", "technical_id": technical_id}), 200





# polling for new questions here
@app.route(API_PREFIX + '/chats/<technical_id>/questions', methods=['GET'])
@auth_required
async def get_question(technical_id):
    auth_header = request.headers.get('Authorization')
    chat = _get_chat_for_user(auth_header, technical_id)
    question_queue = chat["questions_queue"]["new_questions"]
    try:
        questions_to_user = []
        while not question_queue.empty():
            questions_to_user.append(question_queue.get_nowait())
        entity_service.update_item(token=auth_header,
                                   entity_model="chat",
                                   entity_version=ENTITY_VERSION,
                                   technical_id=technical_id,
                                   entity=chat,
                                   meta={})
        return jsonify({"questions": questions_to_user}), 200
    except queue.Empty:
        return jsonify({"questions": None}), 204  # No Content


@app.route(API_PREFIX + '/chats/<technical_id>/text-questions', methods=['POST'])
@auth_required
async def submit_question_text(technical_id):
    auth_header = request.headers.get('Authorization')
    chat = _get_chat_for_user(auth_header, technical_id)

    req_data = await request.get_json()
    question = req_data.get('question')
    return _submit_question_helper(chat, question)


@app.route(API_PREFIX + '/chats/<technical_id>/questions', methods=['POST'])
@auth_required
async def submit_question(technical_id):
    auth_header = request.headers.get('Authorization')
    chat = _get_chat_for_user(auth_header, technical_id)

    req_data = await request.form
    req_data = req_data.to_dict()
    question = req_data.get('question')
    files = await request.files
    files = files.get('file')

    return _submit_question_helper(chat, question)


@app.route(API_PREFIX + '/chats/<technical_id>/text-answers', methods=['POST'])
@auth_required
async def submit_answer_text(technical_id):
    auth_header = request.headers.get('Authorization')
    chat = _get_chat_for_user(auth_header, technical_id)
    req_data = await request.get_json()
    answer = req_data.get('answer')
    return _submit_answer_helper(technical_id, answer, auth_header, chat)


@app.route(API_PREFIX + '/chats/<technical_id>/answers', methods=['POST'])
@auth_required
async def submit_answer(technical_id):
    auth_header = request.headers.get('Authorization')
    chat = _get_chat_for_user(auth_header, technical_id)
    req_data = await request.form
    req_data = req_data.to_dict()
    answer = req_data.get('answer')

    # Check if a file has been uploaded
    file = await request.files
    file = file.get('file')
    return _submit_answer_helper(technical_id, answer, auth_header, chat)


if __name__ == '__main__':
    app.run(debug=True)<|MERGE_RESOLUTION|>--- conflicted
+++ resolved
@@ -33,10 +33,6 @@
         response.headers['Access-Control-Allow-Credentials'] = 'true'  # Allow credentials
         return response
 
-<<<<<<< HEAD
-
-=======
->>>>>>> 2ce842f3
 @app.before_serving
 async def add_cors_headers():
     @app.after_request
