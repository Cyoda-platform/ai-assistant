import json
import logging

from common.config.config import CYODA_AI_URL, MOCK_AI, CYODA_AI_API, WORKFLOW_AI_API, CONNECTION_AI_API, RANDOM_AI_API
from common.util.utils import parse_json, validate_result, send_post_request, ValidationErrorException, \
    read_file_object, get_project_file_name

API_V_CONNECTIONS_ = "api/v1/connections"
API_V_CYODA_ = "api/v1/cyoda"
API_V_WORKFLOWS_ = "api/v1/workflows"
API_V_RANDOM_ = "api/v1/random"
logger = logging.getLogger(__name__)

#todo remove later
dataset = {}
def add_to_dataset(chat_id, ai_question, ai_endpoint, answer):
    if chat_id not in dataset:
        dataset[chat_id] = []  # Create a new chat session if it doesn't exist
        # Add the question and answer pair to the list of the corresponding chat session
    dataset[chat_id].append({"ai_endpoint": ai_endpoint, "question": ai_question, "answer": answer})


class AiAssistantService:
    def __init__(self):
        pass

    async def init_chat(self, token, chat_id):
        if MOCK_AI=="true":
            return {"success": True}
        data = json.dumps({"chat_id": f"{chat_id}"})
        endpoints = [API_V_CYODA_, API_V_WORKFLOWS_, API_V_RANDOM_]
        for endpoint in endpoints:
            await send_post_request(token, CYODA_AI_URL, "%s/initial" % endpoint, data)
        return {"success": True}

    async def init_workflow_chat(self, token, chat_id):
        data = json.dumps({"chat_id": f"{chat_id}"})
        resp = await send_post_request(token, CYODA_AI_URL, "%s/initial" % API_V_WORKFLOWS_, data)
        return resp.get('message')

    async def init_connections_chat(self, token, chat_id):
        data = json.dumps({"chat_id": f"{chat_id}"})
        resp = await send_post_request(token, CYODA_AI_URL, "%s/initial" % API_V_CONNECTIONS_, data)
        return resp.get('message')

    async def init_random_chat(self, token, chat_id):
        data = json.dumps({"chat_id": f"{chat_id}"})
        resp = await send_post_request(token, CYODA_AI_URL, "%s/initial" % API_V_RANDOM_, data)
        return resp.get('message')

    async def init_cyoda_chat(self, token, chat_id):
        data = json.dumps({"chat_id": f"{chat_id}"})
        resp = await send_post_request(token, CYODA_AI_URL, "%s/initial" % API_V_RANDOM_, data)
        return resp.get('message')

<<<<<<< HEAD
    async def ai_chat(self, token, chat_id, ai_endpoint, ai_question):
        if ai_question and len(str(ai_question).encode('utf-8')) > 1 * 1024 * 1024:
            return {"error": "Answer size exceeds 1MB limit"}
        if MOCK_AI=="true":
            return {"entity": "some random text"}
        if ai_endpoint == CYODA_AI_API:
            resp = await self.chat_cyoda(token=token, chat_id=chat_id, ai_question=ai_question)
        elif ai_endpoint == WORKFLOW_AI_API:
            resp = await self.chat_workflow(token=token, chat_id=chat_id, ai_question=ai_question)
        elif ai_endpoint == CONNECTION_AI_API:
            resp = await self.chat_connection(token=token, chat_id=chat_id, ai_question=ai_question)
        elif ai_endpoint == RANDOM_AI_API:
            resp = await self.chat_random(token=token, chat_id=chat_id, ai_question=ai_question)
        else:
            return {"error": "Invalid endpoint"}
        add_to_dataset(ai_endpoint=ai_endpoint, ai_question=ai_question, chat_id=chat_id, answer=resp)
        return resp

    async def chat_cyoda(self, token, chat_id, ai_question):
        if ai_question and len(str(ai_question).encode('utf-8')) > 1 * 1024 * 1024:
            return {"error": "Answer size exceeds 1MB limit"}
        data = json.dumps({"chat_id": f"{chat_id}", "question": f"{ai_question}"})
        resp = await send_post_request(token, CYODA_AI_URL, "%s/chat" % API_V_CYODA_, data)
        return resp.get('message')
=======
    def ai_chat(self, token, chat_id, ai_endpoint, ai_question, user_file=None):
        if MOCK_AI=="true":
            return {"entity": "some random text"}
        if ai_endpoint == CYODA_AI_API:
            resp = self.chat_cyoda(token=token, chat_id=chat_id, ai_question=ai_question, user_file=user_file)
            return resp["message"]
        if ai_endpoint == WORKFLOW_AI_API:
            resp = self.chat_workflow(token=token, chat_id=chat_id, ai_question=ai_question)
            return resp["message"]
        if ai_endpoint == CONNECTION_AI_API:
            resp = self.chat_connection(token=token, chat_id=chat_id, ai_question=ai_question)
            return resp["message"]
        if ai_endpoint == RANDOM_AI_API:
            resp = self.chat_random(token=token, chat_id=chat_id, ai_question=ai_question, user_file=user_file)
            return resp["message"]

    def chat_cyoda(self, token, chat_id, ai_question, user_file=None):
        if user_file:
            if isinstance(user_file, str):
                file_path = get_project_file_name(chat_id, user_file, folder_name="user_files")
                user_file = read_file_object(file_path)

            data = {"chat_id": f"{chat_id}", "question": f"{ai_question}"}
            resp = send_post_request(token, CYODA_AI_URL, "%s/chat-file" % API_V_CYODA_, data, user_file=user_file)
            return resp.json()
        else:
            data = json.dumps({"chat_id": f"{chat_id}", "question": f"{ai_question}"})
            resp = send_post_request(token, CYODA_AI_URL, "%s/chat" % API_V_CYODA_, data)
            return resp.json()
>>>>>>> 2fe9eac0



    async def chat_workflow(self, token, chat_id, ai_question):
        if ai_question and len(str(ai_question).encode('utf-8')) > 1 * 1024 * 1024:
            return {"error": "Answer size exceeds 1MB limit"}
        data = json.dumps({
            "question": f"{ai_question}",
            "return_object": "workflow",
            "chat_id": f"{chat_id}",
            "class_name": "com.cyoda.tdb.model.treenode.TreeNodeEntity"
        })
        resp = await send_post_request(token, CYODA_AI_URL, "%s/chat" % API_V_WORKFLOWS_, data)
        return resp.get('message')

    async def export_workflow_to_cyoda_ai(self, token, chat_id, data):
        try:
            data = json.dumps({
                "name": data["name"],
                "chat_id": chat_id,
                "class_name": data["class_name"],
                "transitions": data["transitions"]
            })
            resp = await send_post_request(token, CYODA_AI_URL, "%s/generate-workflow" % API_V_WORKFLOWS_, data)
            return resp.get('message')
        except Exception as e:
            logger.error(f"Failed to export workflow: {e}")

    async def validate_and_parse_json(self, token:str, chat_id: str, data: str, schema: str, ai_endpoint:str, max_retries: int):
        try:
            parsed_data = parse_json(data)
        except Exception as e:
            logger.error(f"Failed to parse JSON: {e}")
            raise ValueError("Invalid JSON entity provided.") from e

        attempt = 0
        while attempt <= max_retries:
            try:
                parsed_data = await validate_result(parsed_data, '', schema)
                logger.info(f"JSON validation successful on attempt {attempt + 1}.")
                return parsed_data
            except ValidationErrorException as e:
                logger.warning(
                    f"JSON validation failed on attempt {attempt + 1} with error: {e.message}"
                )
                if attempt < max_retries:
                    question = (
                        f"Retry the last step. JSON validation failed with error: {e.message}. "
                        f"using this json schema: {json.dumps(schema)}. "
                        f"Return only the DTO JSON."
                    )
                    retry_result = await self.ai_chat(token=token, chat_id=chat_id, ai_endpoint=ai_endpoint, ai_question=question)
                    parsed_data = parse_json(retry_result)
            finally:
                attempt += 1
        logger.error(f"Maximum retry attempts reached. Validation failed. Attempt: {attempt}")
        raise ValueError("JSON validation failed after retries.")


    async def chat_connection(self, token, chat_id, ai_question):
        if ai_question and len(str(ai_question).encode('utf-8')) > 1 * 1024 * 1024:
            return {"error": "Answer size exceeds 1MB limit"}
        data = json.dumps({
            "question": f"{ai_question}",
            "return_object": "import-connections",
            "chat_id": f"{chat_id}"
        })
        resp = await send_post_request(token, CYODA_AI_URL, "%s/chat" % API_V_CONNECTIONS_, data)
        return resp.get('message')


<<<<<<< HEAD
    async def chat_random(self, token, chat_id, ai_question):
        if ai_question and len(str(ai_question).encode('utf-8')) > 1 * 1024 * 1024:
            return {"error": "Answer size exceeds 1MB limit"}
        data = json.dumps({
            "question": f"{ai_question}",
            "return_object": "random",
            "chat_id": f"{chat_id}"
        })
        resp = await send_post_request(token, CYODA_AI_URL, "%s/chat" % API_V_RANDOM_, data)
        return resp.get('message')
=======
    def chat_random(self, token, chat_id, ai_question, user_file=None):
        if user_file:
            if isinstance(user_file, str):
                file_path = get_project_file_name(chat_id, user_file, folder_name="user_files")
                user_file = read_file_object(file_path)
            data = {
            "question": f"{ai_question}",
            "return_object": "random",
            "chat_id": f"{chat_id}"
            }
            resp = send_post_request(token, CYODA_AI_URL, "%s/chat-file" % API_V_RANDOM_, data, user_file=user_file)
            return resp.json()
        else:
            data = json.dumps({
            "question": f"{ai_question}",
            "return_object": "random",
            "chat_id": f"{chat_id}"
            })
            resp = send_post_request(token, CYODA_AI_URL, "%s/chat" % API_V_RANDOM_, data)
            return resp.json()
>>>>>>> 2fe9eac0
<|MERGE_RESOLUTION|>--- conflicted
+++ resolved
@@ -2,8 +2,7 @@
 import logging
 
 from common.config.config import CYODA_AI_URL, MOCK_AI, CYODA_AI_API, WORKFLOW_AI_API, CONNECTION_AI_API, RANDOM_AI_API
-from common.util.utils import parse_json, validate_result, send_post_request, ValidationErrorException, \
-    read_file_object, get_project_file_name
+from common.util.utils import parse_json, validate_result, send_post_request, ValidationErrorException
 
 API_V_CONNECTIONS_ = "api/v1/connections"
 API_V_CYODA_ = "api/v1/cyoda"
@@ -53,14 +52,13 @@
         resp = await send_post_request(token, CYODA_AI_URL, "%s/initial" % API_V_RANDOM_, data)
         return resp.get('message')
 
-<<<<<<< HEAD
-    async def ai_chat(self, token, chat_id, ai_endpoint, ai_question):
+    async def ai_chat(self, token, chat_id, ai_endpoint, ai_question, user_file=None):
         if ai_question and len(str(ai_question).encode('utf-8')) > 1 * 1024 * 1024:
             return {"error": "Answer size exceeds 1MB limit"}
         if MOCK_AI=="true":
             return {"entity": "some random text"}
         if ai_endpoint == CYODA_AI_API:
-            resp = await self.chat_cyoda(token=token, chat_id=chat_id, ai_question=ai_question)
+            resp = await self.chat_cyoda(token=token, chat_id=chat_id, ai_question=ai_question, user_file=user_file)
         elif ai_endpoint == WORKFLOW_AI_API:
             resp = await self.chat_workflow(token=token, chat_id=chat_id, ai_question=ai_question)
         elif ai_endpoint == CONNECTION_AI_API:
@@ -69,31 +67,8 @@
             resp = await self.chat_random(token=token, chat_id=chat_id, ai_question=ai_question)
         else:
             return {"error": "Invalid endpoint"}
-        add_to_dataset(ai_endpoint=ai_endpoint, ai_question=ai_question, chat_id=chat_id, answer=resp)
+        add_to_dataset(ai_endpoint=ai_endpoint, ai_question=ai_question, chat_id=chat_id, answer=resp, user_file=user_file)
         return resp
-
-    async def chat_cyoda(self, token, chat_id, ai_question):
-        if ai_question and len(str(ai_question).encode('utf-8')) > 1 * 1024 * 1024:
-            return {"error": "Answer size exceeds 1MB limit"}
-        data = json.dumps({"chat_id": f"{chat_id}", "question": f"{ai_question}"})
-        resp = await send_post_request(token, CYODA_AI_URL, "%s/chat" % API_V_CYODA_, data)
-        return resp.get('message')
-=======
-    def ai_chat(self, token, chat_id, ai_endpoint, ai_question, user_file=None):
-        if MOCK_AI=="true":
-            return {"entity": "some random text"}
-        if ai_endpoint == CYODA_AI_API:
-            resp = self.chat_cyoda(token=token, chat_id=chat_id, ai_question=ai_question, user_file=user_file)
-            return resp["message"]
-        if ai_endpoint == WORKFLOW_AI_API:
-            resp = self.chat_workflow(token=token, chat_id=chat_id, ai_question=ai_question)
-            return resp["message"]
-        if ai_endpoint == CONNECTION_AI_API:
-            resp = self.chat_connection(token=token, chat_id=chat_id, ai_question=ai_question)
-            return resp["message"]
-        if ai_endpoint == RANDOM_AI_API:
-            resp = self.chat_random(token=token, chat_id=chat_id, ai_question=ai_question, user_file=user_file)
-            return resp["message"]
 
     def chat_cyoda(self, token, chat_id, ai_question, user_file=None):
         if user_file:
@@ -108,7 +83,6 @@
             data = json.dumps({"chat_id": f"{chat_id}", "question": f"{ai_question}"})
             resp = send_post_request(token, CYODA_AI_URL, "%s/chat" % API_V_CYODA_, data)
             return resp.json()
->>>>>>> 2fe9eac0
 
 
 
@@ -180,19 +154,10 @@
         return resp.get('message')
 
 
-<<<<<<< HEAD
-    async def chat_random(self, token, chat_id, ai_question):
+    async def chat_random(self, token, chat_id, ai_question, user_file=None):
         if ai_question and len(str(ai_question).encode('utf-8')) > 1 * 1024 * 1024:
             return {"error": "Answer size exceeds 1MB limit"}
-        data = json.dumps({
-            "question": f"{ai_question}",
-            "return_object": "random",
-            "chat_id": f"{chat_id}"
-        })
-        resp = await send_post_request(token, CYODA_AI_URL, "%s/chat" % API_V_RANDOM_, data)
-        return resp.get('message')
-=======
-    def chat_random(self, token, chat_id, ai_question, user_file=None):
+
         if user_file:
             if isinstance(user_file, str):
                 file_path = get_project_file_name(chat_id, user_file, folder_name="user_files")
@@ -206,10 +171,9 @@
             return resp.json()
         else:
             data = json.dumps({
-            "question": f"{ai_question}",
-            "return_object": "random",
-            "chat_id": f"{chat_id}"
+                "question": f"{ai_question}",
+                "return_object": "random",
+                "chat_id": f"{chat_id}"
             })
-            resp = send_post_request(token, CYODA_AI_URL, "%s/chat" % API_V_RANDOM_, data)
-            return resp.json()
->>>>>>> 2fe9eac0
+            resp = await send_post_request(token, CYODA_AI_URL, "%s/chat" % API_V_RANDOM_, data)
+            return resp.get('message')