--- conflicted
+++ resolved
@@ -10,9 +10,6 @@
 from common.config.config import config
 
 
-<<<<<<< HEAD
-
-=======
 OPERATION_MAPPING = {
     "equals (disregard case)": {"operation": "IEQUALS", "@bean": "com.cyoda.core.conditions.nonqueryable.IEquals"},
     "not equal (disregard case)": {"operation": "INOT_EQUAL", "@bean": "com.cyoda.core.conditions.nonqueryable.INotEquals"},
@@ -79,7 +76,6 @@
 FIELD_NAME_PREFIX = (
     "members.[*]@com#cyoda#tdb#model#treenode#NodeInfo.value@com#cyoda#tdb#model#treenode#PersistedValueMaps."
 )
->>>>>>> 5374d329
 
 def generate_id():
     return str(uuid.uuid1())
@@ -91,9 +87,8 @@
         input_json = json.load(infile)
 
     # Call the conversion method
-    CLASS_NAME = f"{model_name}.{model_version}"
     workflow_dto = convert_json_to_workflow_dto(input_json=input_json,
-                                                class_name=CLASS_NAME,
+                                                class_name="com.cyoda.tdb.model.treenode.TreeNodeEntity",
                                                 calculation_nodes_tags=calculation_node_tags,
                                                 model_name=model_name,
                                                 model_version=model_version,
@@ -123,7 +118,7 @@
         "owner": "CYODA",
         "id": fail_chat_criteria_id,
         "name": "has_failed",
-        "entityClassName": class_name,
+        "entityClassName": "com.cyoda.tdb.model.treenode.TreeNodeEntity",
         "creationDate": "2025-05-02T15:17:30.992+02:00",
         "description": "",
         "condition": {
@@ -132,7 +127,7 @@
             "conditions": [
                 {
                     "@bean": "com.cyoda.core.conditions.queryable.Equals",
-                    "fieldName": "members.[0]@com#cyoda#tdb#model#treenode#NodeInfo.value@com#cyoda#tdb#model#treenode#PersistedValueMaps.booleans.[failed]",
+                    "fieldName": "members.[0]@com#cyoda#tdb#model#treenode#NodeInfo.value@com#cyoda#tdb#model#treenode#PersistedValueMaps.booleans.[$.failed]",
                     "operation": "EQUALS",
                     "rangeField": "false",
                     "value": True,
@@ -151,7 +146,7 @@
         "owner": "CYODA",
         "id": proceed_chat_criteria_id,
         "name": "has_succeeded",
-        "entityClassName": class_name,
+        "entityClassName": "com.cyoda.tdb.model.treenode.TreeNodeEntity",
         "creationDate": "2025-05-02T15:17:30.992+02:00",
         "description": "",
         "condition": {
@@ -160,7 +155,7 @@
             "conditions": [
                 {
                     "@bean": "com.cyoda.core.conditions.queryable.Equals",
-                    "fieldName": "members.[0]@com#cyoda#tdb#model#treenode#NodeInfo.value@com#cyoda#tdb#model#treenode#PersistedValueMaps.booleans.[failed]",
+                    "fieldName": "members.[0]@com#cyoda#tdb#model#treenode#NodeInfo.value@com#cyoda#tdb#model#treenode#PersistedValueMaps.booleans.[$.failed]",
                     "operation": "EQUALS",
                     "rangeField": "false",
                     "value": False,
@@ -179,7 +174,7 @@
         "owner": "CYODA",
         "id": wrong_generated_content_criteria_id,
         "name": "wrong_generated_content",
-        "entityClassName": class_name,
+        "entityClassName": "com.cyoda.tdb.model.treenode.TreeNodeEntity",
         "creationDate": "2025-05-02T15:17:30.992+02:00",
         "description": "",
         "condition": {
@@ -188,7 +183,7 @@
             "conditions": [
                 {
                     "@bean": "com.cyoda.core.conditions.nonqueryable.IEquals",
-                    "fieldName": "members.[0]@com#cyoda#tdb#model#treenode#NodeInfo.value@com#cyoda#tdb#model#treenode#PersistedValueMaps.booleans.[error_code]",
+                    "fieldName": "members.[0]@com#cyoda#tdb#model#treenode#NodeInfo.value@com#cyoda#tdb#model#treenode#PersistedValueMaps.booleans.[$.error_code]",
                     "operation": "IEQUALS",
                     "rangeField": "false",
                     "value": "wrong_generated_content"
@@ -241,10 +236,25 @@
         "conditions": [
             {
                 "@bean": "com.cyoda.core.conditions.nonqueryable.IEquals",
-                "fieldName": "members.[0]@com#cyoda#tdb#model#treenode#NodeInfo.value@com#cyoda#tdb#model#treenode#PersistedValueMaps.strings.[workflow_name]",
+                "fieldName": "entityModelName",
+                "operation": "IEQUALS",
+                "rangeField": "false",
+                "value": model_name
+            },
+            {
+                "@bean": "com.cyoda.core.conditions.nonqueryable.IEquals",
+                "fieldName": "members.[0]@com#cyoda#tdb#model#treenode#NodeInfo.value@com#cyoda#tdb#model#treenode#PersistedValueMaps.strings.[$.workflow_name]",
                 "operation": "IEQUALS",
                 "rangeField": "false",
                 "value": workflow_name
+            },
+            {
+                "@bean": "com.cyoda.core.conditions.queryable.Equals",
+                "fieldName": "entityModelVersion",
+                "operation": "EQUALS",
+                "rangeField": "false",
+                "value": model_version,
+                "queryable": True
             }
         ]}
 
